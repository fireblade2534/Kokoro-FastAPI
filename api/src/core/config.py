from pydantic_settings import BaseSettings


class Settings(BaseSettings):
    # API Settings
    api_title: str = "Kokoro TTS API"
    api_description: str = "API for text-to-speech generation using Kokoro"
    api_version: str = "1.0.0"
    host: str = "0.0.0.0"
    port: int = 8880

    # TTS Settings
    output_dir: str = "output"
    output_dir_size_limit_mb: float = 500.0  # Maximum size of output directory in MB
    default_voice: str = "af"
    model_dir: str = "/app/Kokoro-82M"  # Base directory for model files
    pytorch_model_path: str = "kokoro-v0_19.pth"
    onnx_model_path: str = "kokoro-v0_19.onnx"
    voices_dir: str = "voices"
    sample_rate: int = 24000
    max_chunk_size: int = 300  # Maximum size of text chunks for processing
<<<<<<< HEAD
    gap_trim_ms: int = 25  # Amount to trim from streaming chunk ends in milliseconds
    dynamic_gap_trim_padding_ms: int = 410 # Padding to add to dynamic gap trim
    dynamic_gap_trim_padding_char_multiplier: dict[str,float] = {".":1,"!":0.9,"?":1,",":0.8}
    
=======
    gap_trim_ms: int = 250  # Amount to trim from streaming chunk ends in milliseconds

>>>>>>> 234445f5
    # ONNX Optimization Settings
    onnx_num_threads: int = 4  # Number of threads for intra-op parallelism
    onnx_inter_op_threads: int = 4  # Number of threads for inter-op parallelism
    onnx_execution_mode: str = "parallel"  # parallel or sequential
    onnx_optimization_level: str = "all"  # all, basic, or disabled
    onnx_memory_pattern: bool = True  # Enable memory pattern optimization
    onnx_arena_extend_strategy: str = "kNextPowerOfTwo"  # Memory allocation strategy

    class Config:
        env_file = ".env"


settings = Settings()<|MERGE_RESOLUTION|>--- conflicted
+++ resolved
@@ -19,15 +19,11 @@
     voices_dir: str = "voices"
     sample_rate: int = 24000
     max_chunk_size: int = 300  # Maximum size of text chunks for processing
-<<<<<<< HEAD
+
     gap_trim_ms: int = 25  # Amount to trim from streaming chunk ends in milliseconds
     dynamic_gap_trim_padding_ms: int = 410 # Padding to add to dynamic gap trim
     dynamic_gap_trim_padding_char_multiplier: dict[str,float] = {".":1,"!":0.9,"?":1,",":0.8}
     
-=======
-    gap_trim_ms: int = 250  # Amount to trim from streaming chunk ends in milliseconds
-
->>>>>>> 234445f5
     # ONNX Optimization Settings
     onnx_num_threads: int = 4  # Number of threads for intra-op parallelism
     onnx_inter_op_threads: int = 4  # Number of threads for inter-op parallelism
